<<<<<<< HEAD
{
  "name": "it-quasar/atol-online",
  "version": "1.0.7",
  "description": "Библиотека для работы с Atol Online",
  "type": "library",
  "license": "GPL-3.0-or-later",
  "scripts": {
    "fix": "./vendor/bin/php-cs-fixer fix ./src && ./vendor/bin/php-cs-fixer fix ./tests",
    "test": "./vendor/bin/phpunit --bootstrap vendor/autoload.php --testdox tests"
  },
  "authors": [
    {
      "name": "Pavel Puchkov",
      "email": "0x6368656174@gmail.com"
    }
  ],
  "autoload": {
    "psr-4": {
      "ItQuasar\\AtolOnline\\": "src"
    }
  },
  "minimum-stability": "stable",
  "require": {
    "php": ">=7.1.0",
    "ext-curl": "*",
    "ext-json": "*",
    "psr/log": "^1.0"
  },
  "require-dev": {
    "friendsofphp/php-cs-fixer": "^2.12",
    "phpunit/phpunit": "^7.2"
  }
}
=======
{
    "name": "it-quasar/atol-online",
    "version": "1.0.10",
    "description": "Библиотека для работы с АТОЛ Онлайн",
    "type": "library",
    "license": "GPL-3.0-or-later",
    "scripts": {
        "fix": "./vendor/bin/php-cs-fixer fix ./src && ./vendor/bin/php-cs-fixer fix ./tests",
        "test": "./vendor/bin/phpunit --bootstrap vendor/autoload.php --testdox tests"
    },
    "authors": [
        {
            "name": "Pavel Puchkov",
            "email": "0x6368656174@gmail.com"
        }
    ],
    "autoload": {
        "psr-4": {
            "ItQuasar\\AtolOnline\\": "src"
        }
    },
    "minimum-stability": "stable",
    "require": {
        "php": ">=7.1.0",
        "ext-curl": "*",
        "ext-json": "*",
        "psr/log": "^1.0"
    },
    "require-dev": {
        "friendsofphp/php-cs-fixer": "^2.12",
        "phpunit/phpunit": "^7.2"
    }
}
>>>>>>> 70441088
<|MERGE_RESOLUTION|>--- conflicted
+++ resolved
@@ -1,8 +1,7 @@
-<<<<<<< HEAD
 {
   "name": "it-quasar/atol-online",
-  "version": "1.0.7",
-  "description": "Библиотека для работы с Atol Online",
+  "version": "1.0.11",
+  "description": "Библиотека для работы с АТОЛ Онлайн",
   "type": "library",
   "license": "GPL-3.0-or-later",
   "scripts": {
@@ -31,39 +30,4 @@
     "friendsofphp/php-cs-fixer": "^2.12",
     "phpunit/phpunit": "^7.2"
   }
-}
-=======
-{
-    "name": "it-quasar/atol-online",
-    "version": "1.0.10",
-    "description": "Библиотека для работы с АТОЛ Онлайн",
-    "type": "library",
-    "license": "GPL-3.0-or-later",
-    "scripts": {
-        "fix": "./vendor/bin/php-cs-fixer fix ./src && ./vendor/bin/php-cs-fixer fix ./tests",
-        "test": "./vendor/bin/phpunit --bootstrap vendor/autoload.php --testdox tests"
-    },
-    "authors": [
-        {
-            "name": "Pavel Puchkov",
-            "email": "0x6368656174@gmail.com"
-        }
-    ],
-    "autoload": {
-        "psr-4": {
-            "ItQuasar\\AtolOnline\\": "src"
-        }
-    },
-    "minimum-stability": "stable",
-    "require": {
-        "php": ">=7.1.0",
-        "ext-curl": "*",
-        "ext-json": "*",
-        "psr/log": "^1.0"
-    },
-    "require-dev": {
-        "friendsofphp/php-cs-fixer": "^2.12",
-        "phpunit/phpunit": "^7.2"
-    }
-}
->>>>>>> 70441088
+}